import numpy as np
from scipy.linalg import solve


class BehaviorState(Enum):
    REST = 0
    TROT = 1
    HOP = 2
    FINISHHOP = 3


class UserInputParams:
    def __init__(self):
        self.max_x_velocity = 0.5
        self.max_y_velocity = 0.24
        self.max_yaw_rate = 0.2
        self.max_pitch = 30.0 * np.pi / 180.0


class MovementReference:
    """Stores movement reference
    """

    def __init__(self):
        self.v_xy_ref = np.array([0, 0])
        self.wz_ref = 0.0
        self.z_ref = -0.265
        self.pitch = 0.0
        self.roll = 0.0


<<<<<<< HEAD
class StanceParams:
    """Stance parameters
    """

    def __init__(self):
        self.z_time_constant = 0.02
        self.z_speed = 0.03  # maximum speed [m/s]
        self.pitch_time_constant = 0.5
        self.roll_speed = 0.16  # maximum roll rate [rad/s]
        self.delta_x = 0.23
        self.delta_y = 0.173
        self.x_shift = 0.0

    @property
    def default_stance(self):
        return np.array(
            [
                [self.delta_x + self.x_shift, self.delta_x + self.x_shift, -self.delta_x + self.x_shift, -self.delta_x + self.x_shift],
                [-self.delta_y, self.delta_y, -self.delta_y, self.delta_y],
                [0, 0, 0, 0],
            ]
        )


=======
>>>>>>> f1fb779e
class SwingParams:
    """Swing Parameters
    """

    def __init__(self):
        self.z_coeffs = None
        self.z_clearance = 0.05
        self.alpha = (
            0.5
        )  # Ratio between touchdown distance and total horizontal stance movement
        self.beta = (
            0.5
        )  # Ratio between touchdown distance and total horizontal stance movement

    @property
    def z_clearance(self):
        return self.__z_clearance

    @z_clearance.setter
    def z_clearance(self, z):
        self.__z_clearance = z
        b_z = np.array([0, 0, 0, 0, self.__z_clearance])
        A_z = np.array(
            [
                [0, 0, 0, 0, 1],
                [1, 1, 1, 1, 1],
                [0, 0, 0, 1, 0],
                [4, 3, 2, 1, 0],
                [0.5 ** 4, 0.5 ** 3, 0.5 ** 2, 0.5 ** 1, 0.5 ** 0],
            ]
        )
        self.z_coeffs = solve(A_z, b_z)


class StanceParams:
    """Stance parameters
    """

    def __init__(self):
        self.z_time_constant = 0.02
        self.z_speed = 0.03  # maximum speed [m/s]
        self.pitch_deadband = 0.02
        self.pitch_time_constant = 0.25
        self.max_pitch_rate = 0.15
        self.roll_speed = 0.16  # maximum roll rate [rad/s]
        self.delta_x = 0.23
        self.delta_y = 0.173
        self.x_shift = -0.01

    @property
    def default_stance(self):
        return np.array(
            [
                [
                    self.delta_x + self.x_shift,
                    self.delta_x + self.x_shift,
                    -self.delta_x + self.x_shift,
                    -self.delta_x + self.x_shift,
                ],
                [-self.delta_y, self.delta_y, -self.delta_y, self.delta_y],
                [0, 0, 0, 0],
            ]
        )


class GaitParams:
    """Gait Parameters
    """

    def __init__(self):
        self.dt = 0.01
        self.num_phases = 4
        self.contact_phases = np.array(
            [[1, 1, 1, 1], [1, 1, 1, 1], [1, 1, 1, 1], [1, 1, 1, 1]]
        )
        self.overlap_time = (
<<<<<<< HEAD
            0.2
        )  # duration of the phase where all four feet are on the ground
        self.swing_time = (
            0.2
        )  # duration of the phase when only two feet are on the ground
=======
            0.5  # duration of the phase where all four feet are on the ground
        )
        self.swing_time = (
            0.5  # duration of the phase when only two feet are on the ground
        )
>>>>>>> f1fb779e

    @property
    def overlap_ticks(self):
        return int(self.overlap_time / self.dt)

    @property
    def swing_ticks(self):
        return int(self.swing_time / self.dt)

    @property
    def stance_ticks(self):
        return 2 * self.overlap_ticks + self.swing_ticks

    @property
    def phase_times(self):
        return np.array(
            [self.overlap_ticks, self.swing_ticks, self.overlap_ticks, self.swing_ticks]
        )

    @property
    def phase_length(self):
        return 2 * self.overlap_ticks + 2 * self.swing_ticks


class RobotConfig:
    """Woofer hardware parameters
    """

    def __init__(self):

        # Robot geometry
        self.LEG_FB = 0.23  # front-back distance from center line to leg axis
        self.LEG_LR = 0.109  # left-right distance from center line to leg plane
        self.ABDUCTION_OFFSET = 0.064  # distance from abduction axis to leg
        self.FOOT_RADIUS = 0.02

        self.UPPER_LEG = 0.18
        self.LOWER_LEG = 0.32

        # Update hip geometry
        self.HIP_L = 0.0394
        self.HIP_W = 0.0744
        self.HIP_T = 0.0214
        self.HIP_OFFSET = 0.0132

        self.L = 0.66
        self.W = 0.176
        self.T = 0.092

        self.LEG_ORIGINS = np.array(
            [
                [self.LEG_FB, self.LEG_FB, -self.LEG_FB, -self.LEG_FB],
                [-self.LEG_LR, self.LEG_LR, -self.LEG_LR, self.LEG_LR],
                [0, 0, 0, 0],
            ]
        )

        self.ABDUCTION_OFFSETS = np.array(
            [
                -self.ABDUCTION_OFFSET,
                self.ABDUCTION_OFFSET,
                -self.ABDUCTION_OFFSET,
                self.ABDUCTION_OFFSET,
            ]
        )

        self.START_HEIGHT = 0.3

        # Robot inertia params
        self.FRAME_MASS = 3.0  # kg
        self.MODULE_MASS = 1.033  # kg
        self.LEG_MASS = 0.15  # kg
        self.MASS = self.FRAME_MASS + (self.MODULE_MASS + self.LEG_MASS) * 4

        # Compensation factor of 3 because the inertia measurement was just
        # of the carbon fiber and plastic parts of the frame and did not
        # include the hip servos and electronics
        self.FRAME_INERTIA = tuple(
            map(lambda x: 3.0 * x, (1.844e-4, 1.254e-3, 1.337e-3))
        )
        self.MODULE_INERTIA = (3.698e-5, 7.127e-6, 4.075e-5)

        leg_z = 1e-6
        leg_mass = 0.010
<<<<<<< HEAD
        leg_x = 0  # 1 / 12 * self.LEG_L ** 2 * leg_mass
=======
        leg_x = 1 / 12 * self.LOWER_LEG ** 2 * leg_mass
>>>>>>> f1fb779e
        leg_y = leg_x
        self.LEG_INERTIA = (leg_x, leg_y, leg_z)

        # Joint params
        G = 220  # Servo gear ratio
        m_rotor = 0.016  # Servo rotor mass
        r_rotor = 0.005  # Rotor radius
        self.ARMATURE = G ** 2 * m_rotor * r_rotor ** 2  # Inertia of rotational joints
        # print("Servo armature", self.ARMATURE)

        NATURAL_DAMPING = 1.0  # Damping resulting from friction
        ELECTRICAL_DAMPING = 0.049  # Damping resulting from back-EMF

        self.REV_DAMPING = (
            NATURAL_DAMPING + ELECTRICAL_DAMPING
        )  # Damping torque on the revolute joints

        # Force limits
        self.MAX_JOINT_TORQUE = 12.0
        self.REVOLUTE_RANGE = 3
<<<<<<< HEAD

=======
>>>>>>> f1fb779e
        self.NUM_ODRIVES = 6
        self.ENCODER_CPR = 2000
        self.MOTOR_REDUCTION = 4


class EnvironmentConfig:
    """Environmental parameters
    """

    def __init__(self):
        self.MU = 1.5  # coeff friction
        self.DT = 0.001  # seconds between simulation steps


class SolverConfig:
    """MuJoCo solver parameters
    """

    def __init__(self):
        self.JOINT_SOLREF = "0.001 1"  # time constant and damping ratio for joints
        self.JOINT_SOLIMP = "0.9 0.95 0.001"  # joint constraint parameters
        self.GEOM_SOLREF = "0.01 1"  # time constant and damping ratio for geom contacts
        self.GEOM_SOLIMP = "0.9 0.95 0.001"  # geometry contact parameters<|MERGE_RESOLUTION|>--- conflicted
+++ resolved
@@ -29,33 +29,6 @@
         self.roll = 0.0
 
 
-<<<<<<< HEAD
-class StanceParams:
-    """Stance parameters
-    """
-
-    def __init__(self):
-        self.z_time_constant = 0.02
-        self.z_speed = 0.03  # maximum speed [m/s]
-        self.pitch_time_constant = 0.5
-        self.roll_speed = 0.16  # maximum roll rate [rad/s]
-        self.delta_x = 0.23
-        self.delta_y = 0.173
-        self.x_shift = 0.0
-
-    @property
-    def default_stance(self):
-        return np.array(
-            [
-                [self.delta_x + self.x_shift, self.delta_x + self.x_shift, -self.delta_x + self.x_shift, -self.delta_x + self.x_shift],
-                [-self.delta_y, self.delta_y, -self.delta_y, self.delta_y],
-                [0, 0, 0, 0],
-            ]
-        )
-
-
-=======
->>>>>>> f1fb779e
 class SwingParams:
     """Swing Parameters
     """
@@ -132,19 +105,11 @@
             [[1, 1, 1, 1], [1, 1, 1, 1], [1, 1, 1, 1], [1, 1, 1, 1]]
         )
         self.overlap_time = (
-<<<<<<< HEAD
-            0.2
-        )  # duration of the phase where all four feet are on the ground
-        self.swing_time = (
-            0.2
-        )  # duration of the phase when only two feet are on the ground
-=======
             0.5  # duration of the phase where all four feet are on the ground
         )
         self.swing_time = (
             0.5  # duration of the phase when only two feet are on the ground
         )
->>>>>>> f1fb779e
 
     @property
     def overlap_ticks(self):
@@ -229,11 +194,7 @@
 
         leg_z = 1e-6
         leg_mass = 0.010
-<<<<<<< HEAD
-        leg_x = 0  # 1 / 12 * self.LEG_L ** 2 * leg_mass
-=======
         leg_x = 1 / 12 * self.LOWER_LEG ** 2 * leg_mass
->>>>>>> f1fb779e
         leg_y = leg_x
         self.LEG_INERTIA = (leg_x, leg_y, leg_z)
 
@@ -254,10 +215,6 @@
         # Force limits
         self.MAX_JOINT_TORQUE = 12.0
         self.REVOLUTE_RANGE = 3
-<<<<<<< HEAD
-
-=======
->>>>>>> f1fb779e
         self.NUM_ODRIVES = 6
         self.ENCODER_CPR = 2000
         self.MOTOR_REDUCTION = 4
